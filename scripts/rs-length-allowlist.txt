--- conflicted
+++ resolved
@@ -1,9 +1,2 @@
 # Temporary exemptions while large modules are refactored.
 # Tracked for refactor: see issue #50 to shrink allowlisted files below 400 lines.
-<<<<<<< HEAD
-crates/rstest-bdd-macros/tests/args.rs
-=======
-# Added during fixture injection feature (issue #359):
-crates/rstest-bdd/src/context.rs
-crates/rstest-bdd-macros/src/codegen/scenario/runtime.rs
->>>>>>> b3393020
