--- conflicted
+++ resolved
@@ -1392,24 +1392,14 @@
 
     The project advertises Rust 1.85 as the baseline across every crate in the
     workspace and standardizes on the Rust 2024 edition. The development
-<<<<<<< HEAD
-    toolchain remains pinned to nightly because the runtime depends on auto
-    traits and negative impls, so users must use a nightly toolchain version
-    that supports Rust 1.85 and edition 2024. The current implementation uses
+    toolchain is pinned via `rust-toolchain.toml` so contributors share the
+    same formatter and lint behaviour. Step registration continues to rely on
     synchronous function pointers (`StepFn`), so no trait requires async method
     sugar and `async-trait` stays absent from the dependency graph. A small CI
     guard (`make forbid-async-trait`) scans Rust and Cargo sources and fails the
     workflow should the crate reappear. Asynchronous step execution under Tokio
     is planned; see §2.5 for the design and the roadmap for implementation
     status.
-=======
-    toolchain is pinned via `rust-toolchain.toml` so contributors share the
-    same formatter and lint behaviour. Step registration continues to rely on
-    synchronous function pointers (`StepFn`), so no trait requires async method
-    sugar and `async-trait` stays absent from the dependency graph. A small CI
-    guard (`make forbid-async-trait`) scans Rust and Cargo sources and fails the
-    workflow should the crate reappear.
->>>>>>> 147e856a
 
 - Introduce a `skip!` macro that step or hook functions can invoke to record a
   `Skipped` outcome and halt the remaining steps. The macro accepts an optional
