--- conflicted
+++ resolved
@@ -246,26 +246,16 @@
 ## Data tables and Docstrings
 
 Steps may supply structured or free-form data via a trailing argument. A data
-<<<<<<< HEAD
 table is received by including a parameter annotated with `#[datatable]` or
 named `datatable` of type `Vec<Vec<String>>`. During expansion, the
 `#[datatable]` marker is removed, but the declared parameter type is preserved
 and must implement `TryFrom<Vec<Vec<String>>>` so the wrapper can convert the
-parsed cells. A Gherkin Doc String is made available through an argument named
-`docstring` of type `String`. The procedural macros detect a data table
-parameter either by the attribute or by the canonical name and type. When both
-arguments are declared, place the data table before the Doc String at the end
-of the parameter list. The data table parameter cannot also use `#[from]`. At
-runtime, the generated wrapper converts the table cells or copies the block
-text and passes them to the step function, panicking if the feature omits the
-expected content. Doc Strings may be delimited by triple double-quotes or
-triple backticks.
-=======
-table is received by including an argument named `datatable` of type
-`Vec<Vec<String>>`. A Gherkin Docstring is available through an argument named
-`docstring` of type `String`. Both arguments must use these exact names and
-types to be detected by the procedural macros. When both are declared, place
-`datatable` before `docstring` at the end of the parameter list.
+parsed cells.
+
+A Gherkin Docstring is available through an argument named `docstring` of type
+`String`. Both arguments must use these exact names and types to be detected by
+the procedural macros. When both are declared, place `datatable` before
+`docstring` at the end of the parameter list. 
 
 ```gherkin
 Scenario: capture table and docstring
@@ -299,7 +289,6 @@
 text and passes them to the step function. It panics if the step declares
 `datatable` or `docstring` but the feature omits the content. Docstrings may be
 delimited by triple double-quotes or triple backticks.
->>>>>>> 79ac716c
 
 ## Limitations and roadmap
 
