--- conflicted
+++ resolved
@@ -8,8 +8,6 @@
 use std::any::Any;
 use std::fmt;
 
-<<<<<<< HEAD
-=======
 #[test]
 fn predicates_detect_expected_tokens() {
     let s = br"\{\}{{}}{a}{_}";
@@ -104,7 +102,6 @@
     }
 }
 
->>>>>>> 28d017dd
 fn assert_not_result<T: NotResult>() {}
 
 fn expect_ok_none(result: Result<Option<Box<dyn Any>>, String>) {
