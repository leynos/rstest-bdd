--- conflicted
+++ resolved
@@ -118,10 +118,6 @@
 }
 
 #[cfg(feature = "compile-time-validation")]
-<<<<<<< HEAD
-fn count_columns(row: TableRow) -> usize {
-    row.as_ref().split('|').count() - 1
-=======
 fn count_columns(row: &str) -> usize {
     // Gherkin tables commonly include leading and trailing pipes; strip them
     // before counting to avoid overestimating the number of columns. Treat
@@ -151,7 +147,6 @@
     fn counts_columns(#[case] row: &str, #[case] expected: usize) {
         assert_eq!(count_columns(row), expected);
     }
->>>>>>> 7c109a74
 }
 
 pub(crate) fn extract_and_validate_headers(
