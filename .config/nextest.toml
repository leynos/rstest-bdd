[profile.default]
# Kill any test once it crosses 60s.
slow-timeout = { period = "60s", terminate-after = 1, grace-period = "5s" }

# Put a hard ceiling on the whole run.
global-timeout = "5m"

[[profile.default.overrides]]
<<<<<<< HEAD
filter = "package(cargo-bdd) and binary(cli) and test(list_steps_runs)"
slow-timeout = { period = "180s", terminate-after = 1, grace-period = "5s" }

[[profile.default.overrides]]
filter = "package(cargo-bdd) and binary(cli) and test(skipped_subcommand_emits_json)"
=======
# `cargo-bdd` CLI integration tests compile a small fixture crate on the fly on
# their first run, which can legitimately exceed the default 60s slow-timeout
# on cold caches.
filter = "binary_id(cargo-bdd::cli)"
>>>>>>> b1d9d108
slow-timeout = { period = "180s", terminate-after = 1, grace-period = "5s" }

[profile.long]
slow-timeout = { period = "180s", terminate-after = 1, grace-period = "5s" }
global-timeout = "15m"<|MERGE_RESOLUTION|>--- conflicted
+++ resolved
@@ -6,18 +6,10 @@
 global-timeout = "5m"
 
 [[profile.default.overrides]]
-<<<<<<< HEAD
-filter = "package(cargo-bdd) and binary(cli) and test(list_steps_runs)"
-slow-timeout = { period = "180s", terminate-after = 1, grace-period = "5s" }
-
-[[profile.default.overrides]]
-filter = "package(cargo-bdd) and binary(cli) and test(skipped_subcommand_emits_json)"
-=======
 # `cargo-bdd` CLI integration tests compile a small fixture crate on the fly on
 # their first run, which can legitimately exceed the default 60s slow-timeout
 # on cold caches.
 filter = "binary_id(cargo-bdd::cli)"
->>>>>>> b1d9d108
 slow-timeout = { period = "180s", terminate-after = 1, grace-period = "5s" }
 
 [profile.long]
