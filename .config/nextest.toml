--- conflicted
+++ resolved
@@ -6,16 +6,10 @@
 global-timeout = "5m"
 
 [[profile.default.overrides]]
-<<<<<<< HEAD
-# CLI smoke tests spawn Cargo in a fixture workspace and can exceed the default
-# slow-timeout when running alongside the full test suite.
-filter = "package(cargo-bdd) and binary(cli)"
-=======
 # `cargo-bdd` CLI integration tests compile a small fixture crate on the fly on
 # their first run, which can legitimately exceed the default 60s slow-timeout
 # on cold caches.
 filter = "binary_id(cargo-bdd::cli)"
->>>>>>> 6cd03a7d
 slow-timeout = { period = "180s", terminate-after = 1, grace-period = "5s" }
 
 [profile.long]
